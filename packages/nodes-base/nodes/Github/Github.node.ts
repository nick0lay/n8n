import { OptionsWithUri } from 'request';

import {
	IExecuteFunctions,
} from 'n8n-core';

import {
	ICredentialsDecrypted,
	ICredentialTestFunctions,
	IDataObject,
	INodeCredentialTestResult,
	INodeExecutionData,
	INodeType,
	INodeTypeDescription,
	NodeOperationError,
} from 'n8n-workflow';

import {
	getFileSha,
	githubApiRequest,
	githubApiRequestAllItems,
} from './GenericFunctions';

import {
	snakeCase,
} from 'change-case';

export class Github implements INodeType {
	description: INodeTypeDescription = {
		displayName: 'GitHub',
		name: 'github',
		icon: 'file:github.svg',
		group: ['input'],
		version: 1,
		subtitle: '={{$parameter["operation"] + ": " + $parameter["resource"]}}',
		description: 'Consume GitHub API',
		defaults: {
			name: 'GitHub',
		},
		inputs: ['main'],
		outputs: ['main'],
		credentials: [
			{
				name: 'githubApi',
				required: true,
				testedBy: 'githubApiTest',
				displayOptions: {
					show: {
						authentication: [
							'accessToken',
						],
					},
				},
			},
			{
				name: 'githubOAuth2Api',
				required: true,
				displayOptions: {
					show: {
						authentication: [
							'oAuth2',
						],
					},
				},
			},
		],
		properties: [
			{
				displayName: 'Authentication',
				name: 'authentication',
				type: 'options',
				options: [
					{
						name: 'Access Token',
						value: 'accessToken',
					},
					{
						name: 'OAuth2',
						value: 'oAuth2',
					},
				],
				default: 'accessToken',
			},
			{
				displayName: 'Resource',
				name: 'resource',
				type: 'options',
				noDataExpression: true,
				options: [
					{
						name: 'File',
						value: 'file',
					},
					{
						name: 'Issue',
						value: 'issue',
					},
					{
						name: 'Repository',
						value: 'repository',
					},
					{
						name: 'Release',
						value: 'release',
					},
					{
						name: 'Review',
						value: 'review',
					},
					{
						name: 'User',
						value: 'user',
					},
					{
						name: 'Organization',
						value: 'organization',
					},
				],
				default: 'issue',
			},



			// ----------------------------------
			//         operations
			// ----------------------------------

		{
				displayName: 'Operation',
				name: 'operation',
				type: 'options',
				displayOptions: {
						show: {
								resource: [
										'organization',
								],

						},
				},
				options: [
						{
								name: 'Get all Repositories',
								value: 'getRepositories',
								description: 'Returns all repositories of an organization',
						},
				],
				default: 'getRepositories',
				description: 'The operation to perform.',
		},

			{
				displayName: 'Operation',
				name: 'operation',
				type: 'options',
				noDataExpression: true,
				displayOptions: {
					show: {
						resource: [
							'issue',
						],
					},
				},
				options: [
					{
						name: 'Create',
						value: 'create',
						description: 'Create a new issue',
					},
					{
						name: 'Create Comment',
						value: 'createComment',
						description: 'Create a new comment on an issue',
					},
					{
						name: 'Edit',
						value: 'edit',
						description: 'Edit an issue',
					},
					{
						name: 'Get',
						value: 'get',
						description: 'Get the data of a single issue',
					},
					{
						name: 'Lock',
						value: 'lock',
						description: 'Lock an issue',
					},
				],
				default: 'create',
			},

			{
				displayName: 'Operation',
				name: 'operation',
				type: 'options',
				noDataExpression: true,
				displayOptions: {
					show: {
						resource: [
							'file',
						],
					},
				},
				options: [
					{
						name: 'Create',
						value: 'create',
						description: 'Create a new file in repository',
					},
					{
						name: 'Delete',
						value: 'delete',
						description: 'Delete a file in repository',
					},
					{
						name: 'Edit',
						value: 'edit',
						description: 'Edit a file in repository',
					},
					{
						name: 'Get',
						value: 'get',
						description: 'Get the data of a single file',
					},
					{
						name: 'List',
						value: 'list',
						description: 'List contents of a folder',
					},
				],
				default: 'create',
			},

			{
				displayName: 'Operation',
				name: 'operation',
				type: 'options',
				noDataExpression: true,
				displayOptions: {
					show: {
						resource: [
							'repository',
						],
					},
				},
				options: [
					{
						name: 'Get',
						value: 'get',
						description: 'Get the data of a single repository',
					},
					{
						name: 'Get License',
						value: 'getLicense',
						description: 'Returns the contents of the repository\'s license file, if one is detected',
					},
					{
						name: 'Get Issues',
						value: 'getIssues',
						description: 'Returns issues of a repository',
					},
					{
						name: 'Get Profile',
						value: 'getProfile',
						description: 'Get the community profile of a repository with metrics, health score, description, license, etc',
					},
					{
						name: 'List Popular Paths',
						value: 'listPopularPaths',
						description: 'Get the top 10 popular content paths over the last 14 days',
					},
					{
						name: 'List Referrers',
						value: 'listReferrers',
						description: 'Get the top 10 referrering domains over the last 14 days',
					},
				],
				default: 'getIssues',
			},

			{
				displayName: 'Operation',
				name: 'operation',
				type: 'options',
				noDataExpression: true,
				displayOptions: {
					show: {
						resource: [
							'user',
						],
					},
				},
				options: [
					{
						name: 'Get Repositories',
						value: 'getRepositories',
						description: 'Returns the repositories of a user',
					},
					{
						name: 'Invite',
						value: 'invite',
						description: 'Invites a user to an organization',
					},
				],
				default: 'getRepositories',
			},

			{
				displayName: 'Operation',
				name: 'operation',
				type: 'options',
				noDataExpression: true,
				displayOptions: {
					show: {
						resource: [
							'release',
						],
					},
				},
				options: [
					{
						name: 'Create',
						value: 'create',
						description: 'Creates a new release',
					},
					{
						name: 'Get',
						value: 'get',
						description: 'Get a release',
					},
					{
						name: 'Get All',
						value: 'getAll',
						description: 'Get all repository releases',
					},
					{
						name: 'Delete',
						value: 'delete',
						description: 'Delete a release',
					},
					{
						name: 'Update',
						value: 'update',
						description: 'Update a release',
					},
				],
				default: 'create',
			},

			{
				displayName: 'Operation',
				name: 'operation',
				type: 'options',
				noDataExpression: true,
				displayOptions: {
					show: {
						resource: [
							'review',
						],
					},
				},
				options: [
					{
						name: 'Create',
						value: 'create',
						description: 'Creates a new review',
					},
					{
						name: 'Get',
						value: 'get',
						description: 'Get a review for a pull request',
					},
					{
						name: 'Get All',
						value: 'getAll',
						description: 'Get all reviews for a pull request',
					},
					{
						name: 'Update',
						value: 'update',
						description: 'Update a review',
					},
				],
				default: 'create',
			},

			// ----------------------------------
			//         shared
			// ----------------------------------
			{
				displayName: 'Repository Owner',
				name: 'owner',
				type: 'string',
				default: '',
				required: true,
				displayOptions: {
					hide: {
						operation: [
							'invite',
						],
					},
				},
				placeholder: 'n8n-io',
				description: 'Owner of the repository',
			},
			{
				displayName: 'Repository Name',
				name: 'repository',
				type: 'string',
				default: '',
				required: true,
				displayOptions: {
					hide: {
						resource: [
							'user',
							'organization',
						],
						operation: [
							'getRepositories',
						],
					},
				},
				placeholder: 'n8n',
				description: 'The name of the repository',
			},



			// ----------------------------------
			//         file
			// ----------------------------------

			// ----------------------------------
			//         file:create/delete/edit/get
			// ----------------------------------
			{
				displayName: 'File Path',
				name: 'filePath',
				type: 'string',
				default: '',
				required: true,
				displayOptions: {
					show: {
						resource: [
							'file',
						],
					},
					hide: {
						operation: [
							'list',
						],
					},
				},
				placeholder: 'docs/README.md',
				description: 'The file path of the file. Has to contain the full path.',
			},

			// ----------------------------------
			//         file:list
			// ----------------------------------
			{
				displayName: 'Path',
				name: 'filePath',
				type: 'string',
				default: '',
				displayOptions: {
					show: {
						resource: [
							'file',
						],
						operation: [
							'list',
						],
					},
				},
				placeholder: 'docs/',
				description: 'The path of the folder to list',
			},

			// ----------------------------------
			//         file:create/edit
			// ----------------------------------
			{
				displayName: 'Binary Data',
				name: 'binaryData',
				type: 'boolean',
				default: false,
				required: true,
				displayOptions: {
					show: {
						operation: [
							'create',
							'edit',
						],
						resource: [
							'file',
						],
					},
				},
				description: 'If the data to upload should be taken from binary field',
			},
			{
				displayName: 'File Content',
				name: 'fileContent',
				type: 'string',
				default: '',
				required: true,
				displayOptions: {
					show: {
						binaryData: [
							false,
						],
						operation: [
							'create',
							'edit',
						],
						resource: [
							'file',
						],
					},

				},
				placeholder: '',
				description: 'The text content of the file',
			},
			{
				displayName: 'Binary Property',
				name: 'binaryPropertyName',
				type: 'string',
				default: 'data',
				required: true,
				displayOptions: {
					show: {
						binaryData: [
							true,
						],
						operation: [
							'create',
							'edit',
						],
						resource: [
							'file',
						],
					},

				},
				placeholder: '',
				description: 'Name of the binary property which contains the data for the file',
			},
			{
				displayName: 'Commit Message',
				name: 'commitMessage',
				type: 'string',
				default: '',
				required: true,
				displayOptions: {
					show: {
						operation: [
							'create',
							'delete',
							'edit',
						],
						resource: [
							'file',
						],
					},
				},
			},
			{
				displayName: 'Additional Parameters',
				name: 'additionalParameters',
				placeholder: 'Add Parameter',
				description: 'Additional fields to add',
				type: 'fixedCollection',
				default: {},
				displayOptions: {
					show: {
						operation: [
							'create',
							'delete',
							'edit',
						],
						resource: [
							'file',
						],
					},
				},
				options: [
					{
						name: 'author',
						displayName: 'Author',
						values: [
							{
								displayName: 'Name',
								name: 'name',
								type: 'string',
								default: '',
								description: 'The name of the author of the commit',
							},
							{
								displayName: 'Email',
								name: 'email',
								type: 'string',
								default: '',
								description: 'The email of the author of the commit',
							},
						],
					},
					{
						name: 'branch',
						displayName: 'Branch',
						values: [
							{
								displayName: 'Branch',
								name: 'branch',
								type: 'string',
								default: '',
								description: 'The branch to commit to. If not set the repository’s default branch (usually master) is used.',
							},
						],
					},
					{
						name: 'committer',
						displayName: 'Committer',
						values: [
							{
								displayName: 'Name',
								name: 'name',
								type: 'string',
								default: '',
								description: 'The name of the committer of the commit',
							},
							{
								displayName: 'Email',
								name: 'email',
								type: 'string',
								default: '',
								description: 'The email of the committer of the commit',
							},
						],
					},
				],
			},

			// ----------------------------------
			//         file:get
			// ----------------------------------
			{
				displayName: 'As Binary Property',
				name: 'asBinaryProperty',
				type: 'boolean',
				default: true,
				displayOptions: {
					show: {
						operation: [
							'get',
						],
						resource: [
							'file',
						],
					},
				},
				description: 'If set it will set the data of the file as binary property instead of returning the raw API response',
			},
			{
				displayName: 'Binary Property',
				name: 'binaryPropertyName',
				type: 'string',
				default: 'data',
				required: true,
				displayOptions: {
					show: {
						asBinaryProperty: [
							true,
						],
						operation: [
							'get',
						],
						resource: [
							'file',
						],
					},

				},
				placeholder: '',
				description: 'Name of the binary property in which to save the binary data of the received file',
			},

			{
				displayName: 'Additional Parameters',
				name: 'additionalParameters',
				placeholder: 'Add Parameter',
				description: 'Additional fields to add',
				type: 'collection',
				default: {},
				displayOptions: {
					show: {
						operation: [
							'get',
						],
						resource: [
							'file',
						],
					},
				},
				options: [
					{
						displayName: 'Reference',
						name: 'reference',
						type: 'string',
						default: '',
						placeholder: 'master',
						description: 'The name of the commit/branch/tag. Default: the repository’s default branch (usually master).',
					},
				],
			},

			// ----------------------------------
			//         issue
			// ----------------------------------

			// ----------------------------------
			//         issue:create
			// ----------------------------------
			{
				displayName: 'Title',
				name: 'title',
				type: 'string',
				default: '',
				required: true,
				displayOptions: {
					show: {
						operation: [
							'create',
						],
						resource: [
							'issue',
						],
					},
				},
				description: 'The title of the issue',
			},
			{
				displayName: 'Body',
				name: 'body',
				type: 'string',
				typeOptions: {
					rows: 5,
				},
				default: '',
				displayOptions: {
					show: {
						operation: [
							'create',
						],
						resource: [
							'issue',
						],
					},
				},
				description: 'The body of the issue',
			},
			{
				displayName: 'Labels',
				name: 'labels',
				type: 'collection',
				typeOptions: {
					multipleValues: true,
					multipleValueButtonText: 'Add Label',
				},
				displayOptions: {
					show: {
						operation: [
							'create',
						],
						resource: [
							'issue',
						],
					},
				},
				default: { 'label': '' },
				options: [
					{
						displayName: 'Label',
						name: 'label',
						type: 'string',
						default: '',
						description: 'Label to add to issue',
					},
				],
			},
			{
				displayName: 'Assignees',
				name: 'assignees',
				type: 'collection',
				typeOptions: {
					multipleValues: true,
					multipleValueButtonText: 'Add Assignee',
				},
				displayOptions: {
					show: {
						operation: [
							'create',
						],
						resource: [
							'issue',
						],
					},
				},
				default: { 'assignee': '' },
				options: [
					{
						displayName: 'Assignee',
						name: 'assignee',
						type: 'string',
						default: '',
						description: 'User to assign issue too',
					},
				],
			},

			// ----------------------------------
			//         issue:createComment
			// ----------------------------------
			{
				displayName: 'Issue Number',
				name: 'issueNumber',
				type: 'number',
				default: 0,
				required: true,
				displayOptions: {
					show: {
						operation: [
							'createComment',
						],
						resource: [
							'issue',
						],
					},
				},
				description: 'The number of the issue on which to create the comment on',
			},
			{
				displayName: 'Body',
				name: 'body',
				type: 'string',
				typeOptions: {
					rows: 5,
				},
				displayOptions: {
					show: {
						operation: [
							'createComment',
						],
						resource: [
							'issue',
						],
					},
				},
				default: '',
				description: 'The body of the comment',
			},

			// ----------------------------------
			//         issue:edit
			// ----------------------------------
			{
				displayName: 'Issue Number',
				name: 'issueNumber',
				type: 'number',
				default: 0,
				required: true,
				displayOptions: {
					show: {
						operation: [
							'edit',
						],
						resource: [
							'issue',
						],
					},
				},
				description: 'The number of the issue edit',
			},
			{
				displayName: 'Edit Fields',
				name: 'editFields',
				type: 'collection',
				typeOptions: {
					multipleValueButtonText: 'Add Field',
				},
				displayOptions: {
					show: {
						operation: [
							'edit',
						],
						resource: [
							'issue',
						],
					},
				},
				default: {},
				options: [
					{
						displayName: 'Title',
						name: 'title',
						type: 'string',
						default: '',
						description: 'The title of the issue',
					},
					{
						displayName: 'Body',
						name: 'body',
						type: 'string',
						typeOptions: {
							rows: 5,
						},
						default: '',
						description: 'The body of the issue',
					},
					{
						displayName: 'State',
						name: 'state',
						type: 'options',
						options: [
							{
								name: 'Closed',
								value: 'closed',
								description: 'Set the state to "closed"',
							},
							{
								name: 'Open',
								value: 'open',
								description: 'Set the state to "open"',
							},
						],
						default: 'open',
						description: 'The state to set',
					},
					{
						displayName: 'Labels',
						name: 'labels',
						type: 'collection',
						typeOptions: {
							multipleValues: true,
							multipleValueButtonText: 'Add Label',
						},
						default: { 'label': '' },
						options: [
							{
								displayName: 'Label',
								name: 'label',
								type: 'string',
								default: '',
								description: 'Label to add to issue',
							},
						],
					},
					{
						displayName: 'Assignees',
						name: 'assignees',
						type: 'collection',
						typeOptions: {
							multipleValues: true,
							multipleValueButtonText: 'Add Assignee',
						},
						default: { 'assignee': '' },
						options: [
							{
								displayName: 'Assignees',
								name: 'assignee',
								type: 'string',
								default: '',
								description: 'User to assign issue to',
							},
						],
					},
				],
			},

			// ----------------------------------
			//         issue:get
			// ----------------------------------
			{
				displayName: 'Issue Number',
				name: 'issueNumber',
				type: 'number',
				default: 0,
				required: true,
				displayOptions: {
					show: {
						operation: [
							'get',
						],
						resource: [
							'issue',
						],
					},
				},
				description: 'The number of the issue get data of',
			},

			// ----------------------------------
			//         issue:lock
			// ----------------------------------
			{
				displayName: 'Issue Number',
				name: 'issueNumber',
				type: 'number',
				default: 0,
				required: true,
				displayOptions: {
					show: {
						operation: [
							'lock',
						],
						resource: [
							'issue',
						],
					},
				},
				description: 'The number of the issue to lock',
			},
			{
				displayName: 'Lock Reason',
				name: 'lockReason',
				type: 'options',
				displayOptions: {
					show: {
						operation: [
							'lock',
						],
						resource: [
							'issue',
						],
					},
				},
				options: [
					{
						name: 'Off-Topic',
						value: 'off-topic',
						description: 'The issue is Off-Topic',
					},
					{
						name: 'Too Heated',
						value: 'too heated',
						description: 'The discussion is too heated',
					},
					{
						name: 'Resolved',
						value: 'resolved',
						description: 'The issue got resolved',
					},
					{
						name: 'Spam',
						value: 'spam',
						description: 'The issue is spam',
					},
				],
				default: 'resolved',
				description: 'The reason to lock the issue',
			},



			// ----------------------------------
			//         release
			// ----------------------------------

			// ----------------------------------
			//         release:create
			// ----------------------------------
			{
				displayName: 'Tag',
				name: 'releaseTag',
				type: 'string',
				default: '',
				required: true,
				displayOptions: {
					show: {
						operation: [
							'create',
						],
						resource: [
							'release',
						],
					},
				},
				description: 'The tag of the release',
			},
			{
				displayName: 'Additional Fields',
				name: 'additionalFields',
				type: 'collection',
				typeOptions: {
					multipleValueButtonText: 'Add Field',
				},
				displayOptions: {
					show: {
						operation: [
							'create',
						],
						resource: [
							'release',
						],
					},
				},
				default: {},
				options: [
					{
						displayName: 'Name',
						name: 'name',
						type: 'string',
						default: '',
						description: 'The name of the issue',
					},
					{
						displayName: 'Body',
						name: 'body',
						type: 'string',
						typeOptions: {
							rows: 5,
						},
						default: '',
						description: 'The body of the release',
					},
					{
						displayName: 'Draft',
						name: 'draft',
						type: 'boolean',
						default: false,
						description: 'Set "true" to create a draft (unpublished) release, "false" to create a published one',
					},
					{
						displayName: 'Prerelease',
						name: 'prerelease',
						type: 'boolean',
						default: false,
						description: 'If set to "true" it will point out that the release is non-production ready',
					},
					{
						displayName: 'Target Commitish',
						name: 'target_commitish',
						type: 'string',
						default: '',
						description: 'Specifies the commitish value that determines where the Git tag is created from. Can be any branch or commit SHA. Unused if the Git tag already exists. Default: the repository\'s default branch(usually master).',
					},
				],
			},

			// ----------------------------------
			//         release:get/delete/update
			// ----------------------------------
			{
				displayName: 'Release ID',
				name: 'release_id',
				type: 'string',
				default: '',
				required: true,
				displayOptions: {
					show: {
						resource: [
							'release',
						],
						operation: [
							'get',
							'delete',
							'update',
						],
					},
				},
			},

			// ----------------------------------
			//         release:update
			// ----------------------------------
			{
				displayName: 'Additional Fields',
				name: 'additionalFields',
				type: 'collection',
				typeOptions: {
					multipleValueButtonText: 'Add Field',
				},
				displayOptions: {
					show: {
						operation: [
							'update',
						],
						resource: [
							'release',
						],
					},
				},
				default: {},
				options: [
					{
						displayName: 'Body',
						name: 'body',
						type: 'string',
						typeOptions: {
							rows: 5,
						},
						default: '',
						description: 'The body of the release',
					},
					{
						displayName: 'Draft',
						name: 'draft',
						type: 'boolean',
						default: false,
						description: 'Set "true" to create a draft (unpublished) release, "false" to create a published one',
					},
					{
						displayName: 'Name',
						name: 'name',
						type: 'string',
						default: '',
						description: 'The name of the release',
					},
					{
						displayName: 'Prerelease',
						name: 'prerelease',
						type: 'boolean',
						default: false,
						description: 'If set to "true" it will point out that the release is non-production ready',
					},
					{
						displayName: 'Tag Name',
						name: 'tag_name',
						type: 'string',
						default: '',
						description: 'The name of the tag',
					},
					{
						displayName: 'Target Commitish',
						name: 'target_commitish',
						type: 'string',
						default: '',
						description: 'Specifies the commitish value that determines where the Git tag is created from. Can be any branch or commit SHA. Unused if the Git tag already exists. Default: the repository\'s default branch(usually master).',
					},
				],
			},
			// ----------------------------------
			//         release:getAll
			// ----------------------------------
			{
				displayName: 'Return All',
				name: 'returnAll',
				type: 'boolean',
				displayOptions: {
					show: {
						resource: [
							'release',
						],
						operation: [
							'getAll',
						],
					},
				},
				default: false,
				description: 'Whether to return all results or only up to a given limit',
			},
			{
				displayName: 'Limit',
				name: 'limit',
				type: 'number',
				displayOptions: {
					show: {
						resource: [
							'release',
						],
						operation: [
							'getAll',
						],
						returnAll: [
							false,
						],
					},
				},
				typeOptions: {
					minValue: 1,
					maxValue: 100,
				},
				default: 50,
				description: 'Max number of results to return',
			},


			// ----------------------------------
			//         repository
			// ----------------------------------

			// ----------------------------------
			//         repository:getIssues
			// ----------------------------------
			{
				displayName: 'Return All',
				name: 'returnAll',
				type: 'boolean',
				displayOptions: {
					show: {
						resource: [
							'repository',
						],
						operation: [
							'getIssues',
						],
					},
				},
				default: false,
				description: 'Whether to return all results or only up to a given limit',
			},
			{
				displayName: 'Limit',
				name: 'limit',
				type: 'number',
				displayOptions: {
					show: {
						resource: [
							'repository',
						],
						operation: [
							'getIssues',
						],
						returnAll: [
							false,
						],
					},
				},
				typeOptions: {
					minValue: 1,
					maxValue: 100,
				},
				default: 50,
				description: 'Max number of results to return',
			},
			{
				displayName: 'Filters',
				name: 'getRepositoryIssuesFilters',
				type: 'collection',
				typeOptions: {
					multipleValueButtonText: 'Add Filter',
				},
				displayOptions: {
					show: {
						operation: [
							'getIssues',
						],
						resource: [
							'repository',
						],
					},
				},
				default: {},
				options: [
					{
						displayName: 'Assignee',
						name: 'assignee',
						type: 'string',
						default: '',
						description: 'Return only issues which are assigned to a specific user',
					},
					{
						displayName: 'Creator',
						name: 'creator',
						type: 'string',
						default: '',
						description: 'Return only issues which were created by a specific user',
					},
					{
						displayName: 'Mentioned',
						name: 'mentioned',
						type: 'string',
						default: '',
						description: 'Return only issues in which a specific user was mentioned',
					},
					{
						displayName: 'Labels',
						name: 'labels',
						type: 'string',
						default: '',
						description: 'Return only issues with the given labels. Multiple lables can be separated by comma.',
					},
					{
						displayName: 'Updated Since',
						name: 'since',
						type: 'dateTime',
						default: '',
						description: 'Return only issues updated at or after this time',
					},
					{
						displayName: 'State',
						name: 'state',
						type: 'options',
						options: [
							{
								name: 'All',
								value: 'all',
								description: 'Returns issues with any state',
							},
							{
								name: 'Closed',
								value: 'closed',
								description: 'Return issues with "closed" state',
							},
							{
								name: 'Open',
								value: 'open',
								description: 'Return issues with "open" state',
							},
						],
						default: 'open',
						description: 'The state to set',
					},
					{
						displayName: 'Sort',
						name: 'sort',
						type: 'options',
						options: [
							{
								name: 'Created',
								value: 'created',
								description: 'Sort by created date',
							},
							{
								name: 'Updated',
								value: 'updated',
								description: 'Sort by updated date',
							},
							{
								name: 'Comments',
								value: 'comments',
								description: 'Sort by comments',
							},
						],
						default: 'created',
						description: 'The order the issues should be returned in',
					},
					{
						displayName: 'Direction',
						name: 'direction',
						type: 'options',
						options: [
							{
								name: 'Ascending',
								value: 'asc',
								description: 'Sort in ascending order',
							},
							{
								name: 'Descending',
								value: 'desc',
								description: 'Sort in descending order',
							},
						],
						default: 'desc',
						description: 'The sort order',
					},

				],
			},


			// ----------------------------------
			//         rerview
			// ----------------------------------
			// ----------------------------------
			//         review:getAll
			// ----------------------------------
			{
				displayName: 'PR Number',
				name: 'pullRequestNumber',
				type: 'number',
				default: 0,
				required: true,
				displayOptions: {
					show: {
						operation: [
							'get',
							'update',
						],
						resource: [
							'review',
						],
					},
				},
				description: 'The number of the pull request',
			},
			{
				displayName: 'Review ID',
				name: 'reviewId',
				type: 'string',
				default: '',
				required: true,
				displayOptions: {
					show: {
						operation: [
							'get',
							'update',
						],
						resource: [
							'review',
						],
					},
				},
				description: 'ID of the review',
			},

			// ----------------------------------
			//         review:getAll
			// ----------------------------------
			{
				displayName: 'PR Number',
				name: 'pullRequestNumber',
				type: 'number',
				default: 0,
				required: true,
				displayOptions: {
					show: {
						operation: [
							'getAll',
						],
						resource: [
							'review',
						],
					},
				},
				description: 'The number of the pull request',
			},
			{
				displayName: 'Return All',
				name: 'returnAll',
				type: 'boolean',
				displayOptions: {
					show: {
						resource: [
							'review',
						],
						operation: [
							'getAll',
						],
					},
				},
				default: false,
				description: 'Whether to return all results or only up to a given limit',
			},
			{
				displayName: 'Limit',
				name: 'limit',
				type: 'number',
				displayOptions: {
					show: {
						resource: [
							'review',
						],
						operation: [
							'getAll',
						],
						returnAll: [
							false,
						],
					},
				},
				typeOptions: {
					minValue: 1,
					maxValue: 100,
				},
				default: 50,
				description: 'Max number of results to return',
			},
			// ----------------------------------
			//         review:create
			// ----------------------------------
			{
				displayName: 'PR Number',
				name: 'pullRequestNumber',
				type: 'number',
				default: 0,
				required: true,
				displayOptions: {
					show: {
						operation: [
							'create',
						],
						resource: [
							'review',
						],
					},
				},
				description: 'The number of the pull request to review',
			},
			{
				displayName: 'Event',
				name: 'event',
				type: 'options',
				displayOptions: {
					show: {
						operation: [
							'create',
						],
						resource: [
							'review',
						],
					},
				},
				options: [
					{
						name: 'Approve',
						value: 'approve',
						description: 'Approve the pull request',
					},
					{
						name: 'Request Change',
						value: 'requestChanges',
						description: 'Request code changes',
					},
					{
						name: 'Comment',
						value: 'comment',
						description: 'Add a comment without approval or change requests',
					},
					{
						name: 'Pending',
						value: 'pending',
						description: 'You will need to submit the pull request review when you are ready',
					},
				],
				default: 'approve',
				description: 'The review action you want to perform',
			},
			{
				displayName: 'Body',
				name: 'body',
				type: 'string',
				typeOptions: {
					alwaysOpenEditWindow: true,
				},
				displayOptions: {
					show: {
						operation: [
							'create',
						],
						resource: [
							'review',
						],
						event: [
							'requestChanges',
							'comment',
						],
					},
				},
				default: '',
				description: 'The body of the review (required for events Request Changes or Comment)',
			},
			{
				displayName: 'Additional Fields',
				name: 'additionalFields',
				placeholder: 'Add Field',
				type: 'collection',
				default: {},
				displayOptions: {
					show: {
						operation: [
							'create',
						],
						resource: [
							'review',
						],
					},
				},
				options: [
					{
						displayName: 'Commit ID',
						name: 'commitId',
						type: 'string',
						default: '',
						description: 'The SHA of the commit that needs a review, if different from the latest',
					},
				],
			},
			// ----------------------------------
			//         review:update
			// ----------------------------------
			{
				displayName: 'Body',
				name: 'body',
				type: 'string',
				typeOptions: {
					alwaysOpenEditWindow: true,
				},
				displayOptions: {
					show: {
						operation: [
							'update',
						],
						resource: [
							'review',
						],
					},
				},
				default: '',
				description: 'The body of the review',
			},
			// ----------------------------------
			//       user:getRepositories
			// ----------------------------------
			{
				displayName: 'Return All',
				name: 'returnAll',
				type: 'boolean',
				displayOptions: {
					show: {
						resource: [
							'user',
						],
						operation: [
							'getRepositories',
						],
					},
				},
				default: false,
				description: 'Whether to return all results or only up to a given limit',
			},
			{
				displayName: 'Limit',
				name: 'limit',
				type: 'number',
				displayOptions: {
					show: {
						resource: [
							'user',
						],
						operation: [
							'getRepositories',
						],
						returnAll: [
							false,
						],
					},
				},
				typeOptions: {
					minValue: 1,
					maxValue: 100,
				},
				default: 50,
<<<<<<< HEAD
				description: 'How many results to return.',


=======
				description: 'Max number of results to return',
>>>>>>> d2ef76c4
			},

			// ----------------------------------
			//         user:invite
			// ----------------------------------
			{
				displayName: 'Organization',
				name: 'organization',
				type: 'string',
				default: '',
				required: true,
				displayOptions: {
					show: {
						operation: [
							'invite',
						],
						resource: [
							'user',
						],
					},
				},
				description: 'The GitHub organization that the user is being invited to',
			},
			{
				displayName: 'Email',
				name: 'email',
				type: 'string',
				default: '',
				required: true,
				displayOptions: {
					show: {
						operation: [
							'invite',
						],
						resource: [
							'user',
						],
					},
				},
				description: 'The email address of the invited user',
			},
		],
	};

	methods = {
		credentialTest: {
			async githubApiTest(this: ICredentialTestFunctions, credential: ICredentialsDecrypted): Promise<INodeCredentialTestResult> {
				const credentials = credential.data;
				const baseUrl = credentials!.server as string || 'https://api.github.com';

				const options: OptionsWithUri = {
					method: 'GET',
					headers: {
						'User-Agent': 'n8n',
						Authorization: `token ${credentials!.accessToken}`,
					},
					uri: baseUrl.endsWith('/') ? baseUrl + 'user' : baseUrl + '/user',
					json: true,
					timeout: 5000,
				};
				try {
					const response = await this.helpers.request(options);
					if (!response.id) {
						return {
							status: 'Error',
							message: `Token is not valid: ${response.error}`,
						};
					}
				} catch (error) {
					return {
						status: 'Error',
						message: `Settings are not valid: ${error}`,
					};
				}
				return {
					status: 'OK',
					message: 'Authentication successful!',
				};
			},
		},
	};

	async execute(this: IExecuteFunctions): Promise<INodeExecutionData[][]> {
		const items = this.getInputData();
		const returnData: IDataObject[] = [];

		let returnAll = false;

		let responseData;

		// Operations which overwrite the returned data
		const overwriteDataOperations = [
			'file:create',
			'file:delete',
			'file:edit',
			'file:get',
			'issue:create',
			'issue:createComment',
			'issue:edit',
			'issue:get',
			'release:create',
			'release:delete',
			'release:get',
			'release:update',
			'repository:get',
			'repository:getLicense',
			'repository:getProfile',
			'review:create',
			'review:get',
			'review:update',
			'user:invite',
		];
		// Operations which overwrite the returned data and return arrays
		// and has so to be merged with the data of other items
		const overwriteDataOperationsArray = [
			'file:list',
			'repository:getIssues',
			'repository:listPopularPaths',
			'repository:listReferrers',
			'user:getRepositories',
			'release:getAll',
			'review:getAll',
			'organization:getRepositories',
		];


		// For Post
		let body: IDataObject;
		// For Query string
		let qs: IDataObject;

		let requestMethod: string;
		let endpoint: string;

		const operation = this.getNodeParameter('operation', 0) as string;
		const resource = this.getNodeParameter('resource', 0) as string;
		const fullOperation = `${resource}:${operation}`;

		for (let i = 0; i < items.length; i++) {
			try {
				// Reset all values
				requestMethod = 'GET';
				endpoint = '';
				body = {};
				qs = {};

				let owner = '';
				if (fullOperation !== 'user:invite') {
					// Request the parameters which almost all operations need
					owner = this.getNodeParameter('owner', i) as string;
				}

				let repository = '';
				if (fullOperation !== 'user:getRepositories' && fullOperation !== 'user:invite' && fullOperation !== 'organization:getRepositories') {
					repository = this.getNodeParameter('repository', i) as string;
				}

				if (resource === 'file') {
					if (['create', 'edit'].includes(operation)) {
						// ----------------------------------
						//         create/edit
						// ----------------------------------

						requestMethod = 'PUT';

						const filePath = this.getNodeParameter('filePath', i) as string;

						const additionalParameters = this.getNodeParameter('additionalParameters', i, {}) as IDataObject;
						if (additionalParameters.author) {
							body.author = additionalParameters.author;
						}
						if (additionalParameters.committer) {
							body.committer = additionalParameters.committer;
						}
						if (additionalParameters.branch && (additionalParameters.branch as IDataObject).branch) {
							body.branch = (additionalParameters.branch as IDataObject).branch;
						}

						if (operation === 'edit') {
							// If the file should be updated the request has to contain the SHA
							// of the file which gets replaced.
							body.sha = await getFileSha.call(this, owner, repository, filePath, body.branch as string | undefined);
						}

						body.message = this.getNodeParameter('commitMessage', i) as string;

						if (this.getNodeParameter('binaryData', i) === true) {
							// Is binary file to upload
							const item = items[i];

							if (item.binary === undefined) {
								throw new NodeOperationError(this.getNode(), 'No binary data exists on item!');
							}

							const binaryPropertyName = this.getNodeParameter('binaryPropertyName', i) as string;

							if (item.binary[binaryPropertyName] === undefined) {
								throw new NodeOperationError(this.getNode(), `No binary data property "${binaryPropertyName}" does not exists on item!`);
							}

							// Currently internally n8n uses base64 and also Github expects it base64 encoded.
							// If that ever changes the data has to get converted here.
							body.content = item.binary[binaryPropertyName].data;
						} else {
							// Is text file
							// body.content = Buffer.from(this.getNodeParameter('fileContent', i) as string, 'base64');
							body.content = Buffer.from(this.getNodeParameter('fileContent', i) as string).toString('base64');
						}

						endpoint = `/repos/${owner}/${repository}/contents/${encodeURI(filePath)}`;

					} else if (operation === 'delete') {
						// ----------------------------------
						//         delete
						// ----------------------------------

						requestMethod = 'DELETE';

						const additionalParameters = this.getNodeParameter('additionalParameters', i, {}) as IDataObject;
						if (additionalParameters.author) {
							body.author = additionalParameters.author;
						}
						if (additionalParameters.committer) {
							body.committer = additionalParameters.committer;
						}
						if (additionalParameters.branch && (additionalParameters.branch as IDataObject).branch) {
							body.branch = (additionalParameters.branch as IDataObject).branch;
						}

						const filePath = this.getNodeParameter('filePath', i) as string;
						body.message = this.getNodeParameter('commitMessage', i) as string;

						body.sha = await getFileSha.call(this, owner, repository, filePath, body.branch as string | undefined);

						endpoint = `/repos/${owner}/${repository}/contents/${encodeURI(filePath)}`;
					} else if (operation === 'get') {
						requestMethod = 'GET';

						const filePath = this.getNodeParameter('filePath', i) as string;
						const additionalParameters = this.getNodeParameter('additionalParameters', i) as IDataObject;

						if (additionalParameters.reference) {
							qs.ref = additionalParameters.reference;
						}

						endpoint = `/repos/${owner}/${repository}/contents/${encodeURI(filePath)}`;
					} else if (operation === 'list') {
						requestMethod = 'GET';
						const filePath = this.getNodeParameter('filePath', i) as string;
						endpoint = `/repos/${owner}/${repository}/contents/${encodeURI(filePath)}`;
					}
				} else if (resource === 'issue') {
					if (operation === 'create') {
						// ----------------------------------
						//         create
						// ----------------------------------

						requestMethod = 'POST';

						body.title = this.getNodeParameter('title', i) as string;
						body.body = this.getNodeParameter('body', i) as string;
						const labels = this.getNodeParameter('labels', i) as IDataObject[];

						const assignees = this.getNodeParameter('assignees', i) as IDataObject[];

						body.labels = labels.map((data) => data['label']);
						body.assignees = assignees.map((data) => data['assignee']);

						endpoint = `/repos/${owner}/${repository}/issues`;
					} else if (operation === 'createComment') {
						// ----------------------------------
						//         createComment
						// ----------------------------------
						requestMethod = 'POST';

						const issueNumber = this.getNodeParameter('issueNumber', i) as string;

						body.body = this.getNodeParameter('body', i) as string;

						endpoint = `/repos/${owner}/${repository}/issues/${issueNumber}/comments`;
					} else if (operation === 'edit') {
						// ----------------------------------
						//         edit
						// ----------------------------------

						requestMethod = 'PATCH';

						const issueNumber = this.getNodeParameter('issueNumber', i) as string;

						body = this.getNodeParameter('editFields', i, {}) as IDataObject;

						if (body.labels !== undefined) {
							body.labels = (body.labels as IDataObject[]).map((data) => data['label']);
						}
						if (body.assignees !== undefined) {
							body.assignees = (body.assignees as IDataObject[]).map((data) => data['assignee']);
						}

						endpoint = `/repos/${owner}/${repository}/issues/${issueNumber}`;
					} else if (operation === 'get') {
						// ----------------------------------
						//         get
						// ----------------------------------

						requestMethod = 'GET';

						const issueNumber = this.getNodeParameter('issueNumber', i) as string;

						endpoint = `/repos/${owner}/${repository}/issues/${issueNumber}`;
					} else if (operation === 'lock') {
						// ----------------------------------
						//         lock
						// ----------------------------------

						requestMethod = 'PUT';

						const issueNumber = this.getNodeParameter('issueNumber', i) as string;

						qs.lock_reason = this.getNodeParameter('lockReason', i) as string;

						endpoint = `/repos/${owner}/${repository}/issues/${issueNumber}/lock`;
					}
				} else if (resource === 'release') {
					if (operation === 'create') {
						// ----------------------------------
						//         create
						// ----------------------------------

						requestMethod = 'POST';

						body = this.getNodeParameter('additionalFields', i, {}) as IDataObject;

						body.tag_name = this.getNodeParameter('releaseTag', i) as string;

						endpoint = `/repos/${owner}/${repository}/releases`;
					}
					if (operation === 'delete') {
						// ----------------------------------
						//         delete
						// ----------------------------------

						requestMethod = 'DELETE';

						const releaseId = this.getNodeParameter('release_id', i) as string;

						endpoint = `/repos/${owner}/${repository}/releases/${releaseId}`;
					}
					if (operation === 'get') {
						// ----------------------------------
						//         get
						// ----------------------------------

						requestMethod = 'GET';

						const releaseId = this.getNodeParameter('release_id', i) as string;

						endpoint = `/repos/${owner}/${repository}/releases/${releaseId}`;
					}
					if (operation === 'getAll') {
						// ----------------------------------
						//         getAll
						// ----------------------------------

						requestMethod = 'GET';

						endpoint = `/repos/${owner}/${repository}/releases`;

						returnAll = this.getNodeParameter('returnAll', 0) as boolean;

						if (returnAll === false) {
							qs.per_page = this.getNodeParameter('limit', 0) as number;
						}
					}
					if (operation === 'update') {
						// ----------------------------------
						//         update
						// ----------------------------------

						requestMethod = 'PATCH';

						const releaseId = this.getNodeParameter('release_id', i) as string;

						body = this.getNodeParameter('additionalFields', i, {}) as IDataObject;

						endpoint = `/repos/${owner}/${repository}/releases/${releaseId}`;
					}
				} else if (resource === 'repository') {
					if (operation === 'listPopularPaths') {
						// ----------------------------------
						//         listPopularPaths
						// ----------------------------------

						requestMethod = 'GET';

						endpoint = `/repos/${owner}/${repository}/traffic/popular/paths`;
					} else if (operation === 'listReferrers') {
						// ----------------------------------
						//         listReferrers
						// ----------------------------------

						requestMethod = 'GET';

						endpoint = `/repos/${owner}/${repository}/traffic/popular/referrers`;
					} else if (operation === 'get') {
						// ----------------------------------
						//         get
						// ----------------------------------

						requestMethod = 'GET';

						endpoint = `/repos/${owner}/${repository}`;
					} else if (operation === 'getLicense') {
						// ----------------------------------
						//         getLicense
						// ----------------------------------

						requestMethod = 'GET';

						endpoint = `/repos/${owner}/${repository}/license`;
					} else if (operation === 'getIssues') {
						// ----------------------------------
						//         getIssues
						// ----------------------------------

						requestMethod = 'GET';

						qs = this.getNodeParameter('getRepositoryIssuesFilters', i) as IDataObject;

						endpoint = `/repos/${owner}/${repository}/issues`;

						returnAll = this.getNodeParameter('returnAll', 0) as boolean;

						if (returnAll === false) {
							qs.per_page = this.getNodeParameter('limit', 0) as number;
						}
					}
				} else if (resource === 'review') {
					if (operation === 'get') {
						// ----------------------------------
						//         get
						// ----------------------------------
						requestMethod = 'GET';

						const reviewId = this.getNodeParameter('reviewId', i) as string;

						const pullRequestNumber = this.getNodeParameter('pullRequestNumber', i) as string;

						endpoint = `/repos/${owner}/${repository}/pulls/${pullRequestNumber}/reviews/${reviewId}`;

					} else if (operation === 'getAll') {
						// ----------------------------------
						//         getAll
						// ----------------------------------
						requestMethod = 'GET';

						returnAll = this.getNodeParameter('returnAll', 0) as boolean;

						const pullRequestNumber = this.getNodeParameter('pullRequestNumber', i) as string;

						if (returnAll === false) {
							qs.per_page = this.getNodeParameter('limit', 0) as number;
						}

						endpoint = `/repos/${owner}/${repository}/pulls/${pullRequestNumber}/reviews`;
					} else if (operation === 'create') {
						// ----------------------------------
						//         create
						// ----------------------------------
						requestMethod = 'POST';

						const pullRequestNumber = this.getNodeParameter('pullRequestNumber', i) as string;
						const additionalFields = this.getNodeParameter('additionalFields', i) as IDataObject;
						Object.assign(body, additionalFields);

						body.event = snakeCase(this.getNodeParameter('event', i) as string).toUpperCase();
						if (body.event === 'REQUEST_CHANGES' || body.event === 'COMMENT') {
							body.body = this.getNodeParameter('body', i) as string;
						}

						endpoint = `/repos/${owner}/${repository}/pulls/${pullRequestNumber}/reviews`;
					} else if (operation === 'update') {
						// ----------------------------------
						//         update
						// ----------------------------------
						requestMethod = 'PUT';

						const pullRequestNumber = this.getNodeParameter('pullRequestNumber', i) as string;
						const reviewId = this.getNodeParameter('reviewId', i) as string;

						body.body = this.getNodeParameter('body', i) as string;

						endpoint = `/repos/${owner}/${repository}/pulls/${pullRequestNumber}/reviews/${reviewId}`;
					}
				} else if (resource === 'user') {
					if (operation === 'getRepositories') {
						// ----------------------------------
						//         getRepositories
						// ----------------------------------

						requestMethod = 'GET';

						endpoint = `/users/${owner}/repos`;

						returnAll = this.getNodeParameter('returnAll', 0) as boolean;

						if (returnAll === false) {
							qs.per_page = this.getNodeParameter('limit', 0) as number;
						}


					} else if (operation === 'invite') {
						// ----------------------------------
						//            invite
						// ----------------------------------


						requestMethod = 'POST';
						const org = this.getNodeParameter('organization', i) as string;
						endpoint = `/orgs/${org}/invitations`;
						body.email = this.getNodeParameter('email', i) as string;

					}
				} else if (resource === 'organization') {
					if (operation === 'getRepositories') {
						// ----------------------------------
						//         getRepositories
						// ----------------------------------

						requestMethod = 'GET';

						endpoint = `/orgs/${owner}/repos`;
						returnAll = true;

						}

					} else if (operation === 'invite') {
						// ----------------------------------
						//            invite
						// ----------------------------------

						requestMethod = 'POST';
						const org = this.getNodeParameter('organization', i) as string;
						endpoint = `/orgs/${org}/invitations`;
						body.email = this.getNodeParameter('email', i) as string;



				} else {
					throw new NodeOperationError(this.getNode(), `The resource "${resource}" is not known!`);
				}

				if (returnAll === true) {
					responseData = await githubApiRequestAllItems.call(this, requestMethod, endpoint, body, qs);
				} else {
					responseData = await githubApiRequest.call(this, requestMethod, endpoint, body, qs);
				}

				if (fullOperation === 'file:get') {
					const asBinaryProperty = this.getNodeParameter('asBinaryProperty', i);

					if (asBinaryProperty === true) {
						if (Array.isArray(responseData)) {
							throw new NodeOperationError(this.getNode(), 'File Path is a folder, not a file.');
						}
						// Add the returned data to the item as binary property
						const binaryPropertyName = this.getNodeParameter('binaryPropertyName', i) as string;

						const newItem: INodeExecutionData = {
							json: items[i].json,
							binary: {},
						};

						if (items[i].binary !== undefined) {
							// Create a shallow copy of the binary data so that the old
							// data references which do not get changed still stay behind
							// but the incoming data does not get changed.
							Object.assign(newItem.binary, items[i].binary);
						}

						newItem.binary![binaryPropertyName] = await this.helpers.prepareBinaryData(Buffer.from(responseData.content, 'base64'), responseData.path);

						items[i] = newItem;

						return this.prepareOutputData(items);
					}
				}
				if (fullOperation === 'release:delete') {
					responseData = { success: true };
				}

				if (overwriteDataOperations.includes(fullOperation)) {
					returnData.push(responseData);
				} else if (overwriteDataOperationsArray.includes(fullOperation)) {
					returnData.push.apply(returnData, responseData);
				}

			} catch (error) {
				if (this.continueOnFail()) {
					if (overwriteDataOperations.includes(fullOperation) || overwriteDataOperationsArray.includes(fullOperation)) {
						returnData.push({ error: error.message });
					} else {
						items[i].json = { error: error.message };
					}
					continue;
				}
				throw error;
			}
		}

		if (overwriteDataOperations.includes(fullOperation) || overwriteDataOperationsArray.includes(fullOperation)) {
			// Return data gets replaced
			return [this.helpers.returnJsonArray(returnData)];
		} else {
			// For all other ones simply return the unchanged items
			return this.prepareOutputData(items);
		}
	}
}<|MERGE_RESOLUTION|>--- conflicted
+++ resolved
@@ -1743,13 +1743,7 @@
 					maxValue: 100,
 				},
 				default: 50,
-<<<<<<< HEAD
-				description: 'How many results to return.',
-
-
-=======
 				description: 'Max number of results to return',
->>>>>>> d2ef76c4
 			},
 
 			// ----------------------------------
